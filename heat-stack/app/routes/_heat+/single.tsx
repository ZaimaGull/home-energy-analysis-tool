//heat-stack/app/routes/_heat+/single.tsx
import { type SubmissionResult, useForm } from '@conform-to/react'
import { parseWithZod } from '@conform-to/zod'
import { parseMultipartFormData } from '@remix-run/server-runtime/dist/formData.js'
import React, { useState } from 'react'
import { Form, data } from 'react-router'
import { type z } from 'zod'
import { EnergyUseHistoryChart } from '#app/components/ui/heat/CaseSummaryComponents/EnergyUseHistoryChart.tsx'
import { ErrorList } from '#app/components/ui/heat/CaseSummaryComponents/ErrorList.tsx'
import { replacer, reviver } from '#app/utils/data-parser.ts'
import getConvertedDatesTIWD from '#app/utils/date-temp-util.ts'
import { prisma } from '#app/utils/db.server.ts'
import {
	fileUploadHandler,
	uploadHandler,
} from '#app/utils/file-upload-handler.ts'
import { useRulesEngine } from '#app/utils/hooks/use-rules-engine.ts'
import {
	buildCurrentUsageData,
	objectToString,
	hasDataProperty,
	hasParsedAndValidatedFormSchemaProperty,
} from '#app/utils/index.ts'
import {
	executeGetAnalyticsFromFormJs,
	executeParseGasBillPy,
} from '#app/utils/rules-engine.ts'

// Ours
import { type PyProxy } from '#public/pyodide-env/ffi.js'
import {
	HomeSchema,
	LocationSchema,
	CaseSchema /* validateNaturalGasUsageData, HeatLoadAnalysisZod */,
	UploadEnergyUseFileSchema,
} from '../../../types/index.ts'
import {
	type UsageDataSchema,
	type NaturalGasUsageDataSchema,
} from '../../../types/types.ts'
import { AnalysisHeader } from '../../components/ui/heat/CaseSummaryComponents/AnalysisHeader.tsx'
import { CurrentHeatingSystem } from '../../components/ui/heat/CaseSummaryComponents/CurrentHeatingSystem.tsx'
import { EnergyUseUpload } from '../../components/ui/heat/CaseSummaryComponents/EnergyUseUpload.tsx'
import { HeatLoadAnalysis } from '../../components/ui/heat/CaseSummaryComponents/HeatLoadAnalysis.tsx'
import { HomeInformation } from '../../components/ui/heat/CaseSummaryComponents/HomeInformation.tsx'

import { type Route } from './+types/single.ts'

/** TODO: Use url param "dev" to set defaults */

/** Modeled off the conform example at
 *     https://github.com/epicweb-dev/web-forms/blob/b69e441f5577b91e7df116eba415d4714daacb9d/exercises/03.schema-validation/03.solution.conform-form/app/routes/users%2B/%24username_%2B/notes.%24noteId_.edit.tsx#L48 */

const HomeFormSchema = HomeSchema.pick({ living_area: true })
	.and(LocationSchema.pick({ street_address: true, town: true, state: true }))
	.and(CaseSchema.pick({ name: true }))

const CurrentHeatingSystemSchema = HomeSchema.pick({
	fuel_type: true,
	heating_system_efficiency: true,
	design_temperature_override: true,
	thermostat_set_point: true,
	setback_temperature: true,
	setback_hours_per_day: true,
})

export const Schema = UploadEnergyUseFileSchema.and(
	HomeFormSchema.and(CurrentHeatingSystemSchema),
) /* .and(HeatLoadAnalysisZod.pick({design_temperature: true})) */

export async function loader({ request }: Route.LoaderArgs) {
	let url = new URL(request.url)
	let isDevMode: boolean = url.searchParams.get('dev')?.toLowerCase() === 'true'
	return { isDevMode }
}

<<<<<<< HEAD
interface ErrorWithExceptionMessage extends Error {
	exceptionMessage?: string
}

=======
>>>>>>> 7d5a7ba7
/* consolidate into FEATUREFLAG_PRISMA_HEAT_BETA2 when extracted into sep. file, export it */
export interface CaseInfo {
	caseId?: number
	analysisId?: number
	heatingInputId?: number
}

// eslint-disable-next-line @typescript-eslint/no-unused-vars
export async function action({ request, params }: Route.ActionArgs) {
	// Checks if url has a homeId parameter, throws 400 if not there
	// invariantResponse(params.homeId, 'homeId param is required')
	const formData = await parseMultipartFormData(request, uploadHandler)
	const uploadedTextFile: string = await fileUploadHandler(formData)

	const submission = parseWithZod(formData, {
		schema: Schema,
	})

	if (submission.status !== 'success') {
		if (process.env.NODE_ENV === 'development') {
			// this can have personal identifying information, so only active in development.
			console.error('submission failed', submission)
		}
		return submission.reply()
		// submission.reply({
		// 	// You can also pass additional error to the `reply` method
		// 	formErrors: ['Submission failed'],
		// 	fieldErrors: {
		// 		address: ['Address is invalid'],
		// 	},

		// 	// or avoid sending the the field value back to client by specifying the field names
		// 	hideFields: ['password'],
		// }),
		// {status: submission.status === "error" ? 400 : 200}
	}

	const {
		name,
		street_address,
		town,
		state,
		living_area,
		fuel_type,
		heating_system_efficiency,
		thermostat_set_point,
		setback_temperature,
		setback_hours_per_day,
		design_temperature_override,
		energy_use_upload,
	} = submission.value

	// await updateNote({ id: params.noteId, title, content })
	//code snippet from - https://github.com/epicweb-dev/web-forms/blob/2c10993e4acffe3dd9ad7b9cb0cdf89ce8d46ecf/exercises/04.file-upload/01.solution.multi-part/app/routes/users%2B/%24username_%2B/notes.%24noteId_.edit.tsx#L180

	// CSV entrypoint parse_gas_bill(data: str, company: NaturalGasCompany)
	// Main form entrypoint

	type SchemaZodFromFormType = z.infer<typeof Schema>

	const parsedAndValidatedFormSchema: SchemaZodFromFormType = Schema.parse({
		living_area: living_area,
		street_address,
		town,
		state,
		name: `${name}'s home`,
		fuel_type,
		heating_system_efficiency,
		thermostat_set_point,
		setback_temperature,
		setback_hours_per_day,
		design_temperature_override,
		energy_use_upload,
		// design_temperature: 12 /* TODO:  see #162 and esp. #123*/
	})

	try {
<<<<<<< HEAD
		const result = await getConvertedDatesTIWD(
			pyodideResultsFromTextFile,
			street_address,
			town,
			state,
		)
		convertedDatesTIWD = result.convertedDatesTIWD
		state_id = result.state_id
		county_id = result.county_id

		/* TODO: refactor out into a separate file. 
					for args, use submission.values, result
			*/
		// Save to database using Prisma
		// First create or find HomeOwner
		const homeOwner = await prisma.homeOwner.create({
			data: {
				firstName1: name.split(' ')[0] || 'Unknown',
				lastName1: name.split(' ').slice(1).join(' ') || 'Owner',
				email1: '', // We'll need to add these to the form
				firstName2: '',
				lastName2: '',
				email2: '',
			},
		})

		// Create location using geocoded information
		const location = await prisma.location.create({
			data: {
				address: result.addressComponents?.street || street_address,
				city: result.addressComponents?.city || town,
				state: result.addressComponents?.state || state,
				zipcode: result.addressComponents?.zip || '',
				country: 'USA',
				livingAreaSquareFeet: Math.round(living_area),
				latitude: result.coordinates?.y || 0,
				longitude: result.coordinates?.x || 0,
			},
		})

		// Create Case
		caseRecord = await prisma.case.create({
			data: {
				homeOwnerId: homeOwner.id,
				locationId: location.id,
			},
		})

		// Create Analysis
		analysis = await prisma.analysis.create({
			data: {
				caseId: caseRecord.id,
				rules_engine_version: '0.0.1',
			},
		})

		// Create HeatingInput
		heatingInput = await prisma.heatingInput.create({
			data: {
				analysisId: analysis.id,
				fuelType: fuel_type,
				designTemperatureOverride: Boolean(design_temperature_override),
				heatingSystemEfficiency: Math.round(heating_system_efficiency * 100),
				thermostatSetPoint: thermostat_set_point,
				setbackTemperature: setback_temperature || 65,
				setbackHoursPerDay: setback_hours_per_day || 0,
				numberOfOccupants: 2, // Default value until we add to form
				estimatedWaterHeatingEfficiency: 80, // Default value until we add to form
				standByLosses: 5, // Default value until we add to form
				livingArea: living_area,
			},
		})

		/* TODO: store uploadedTextFile CSV/XML raw into AnalysisDataFile table */

		/* TODO: store rules-engine output in database too */
	} catch (error) {
		const errorWithExceptionMessage = error as ErrorWithExceptionMessage
		if (
			errorWithExceptionMessage &&
			errorWithExceptionMessage.exceptionMessage
		) {
			return { exceptionMessage: errorWithExceptionMessage.exceptionMessage }
=======
		// This assignment of the same name is a special thing. We don't remember the name right now.
		// It's not necessary, but it is possible.
		const pyodideResultsFromTextFilePyProxy: PyProxy =
			executeParseGasBillPy(uploadedTextFile)
		const pyodideResultsFromTextFile: NaturalGasUsageDataSchema =
			executeParseGasBillPy(uploadedTextFile).toJs()
		pyodideResultsFromTextFilePyProxy.destroy()

		/** This function takes a CSV string and an address
		 * and returns date and weather data,
		 * and geolocation information
		 */

		let convertedDatesTIWD, state_id, county_id
		// Define variables at function scope for access in the return statement
		let caseRecord, analysis, heatingInput
			const result = await getConvertedDatesTIWD(
				pyodideResultsFromTextFile,
				street_address,
				town,
				state
			)
			convertedDatesTIWD = result.convertedDatesTIWD
			state_id = result.state_id
			county_id = result.county_id

			if (process.env.FEATUREFLAG_PRISMA_HEAT_BETA2 === "true") {
				/* TODO: refactor out into a separate file. 
						for args, use submission.values, result
				*/
				// Save to database using Prisma
				// First create or find HomeOwner
				const homeOwner = await prisma.homeOwner.create({
					data: {
						firstName1: name.split(' ')[0] || 'Unknown',
						lastName1: name.split(' ').slice(1).join(' ') || 'Owner',
						email1: '', // We'll need to add these to the form
						firstName2: '',
						lastName2: '',
						email2: '',
					},
				})

				// Create location using geocoded information
				const location = await prisma.location.create({
					data: {
						address: result.addressComponents?.street || street_address,
						city: result.addressComponents?.city || town,
						state: result.addressComponents?.state || state,
						zipcode: result.addressComponents?.zip || '',
						country: 'USA',
						livingAreaSquareFeet: Math.round(living_area),
						latitude: result.coordinates?.y || 0,
						longitude: result.coordinates?.x || 0,
					},
				})

				// Create Case
				caseRecord = await prisma.case.create({
					data: {
						homeOwnerId: homeOwner.id,
						locationId: location.id,
					},
				})

				// Create Analysis
				analysis = await prisma.analysis.create({
					data: {
						caseId: caseRecord.id,
						rules_engine_version: '0.0.1',
					},
				})

				// Create HeatingInput
				heatingInput = await prisma.heatingInput.create({
					data: {
						analysisId: analysis.id,
						fuelType: fuel_type,
						designTemperatureOverride: Boolean(design_temperature_override),
						heatingSystemEfficiency: Math.round(heating_system_efficiency * 100),
						thermostatSetPoint: thermostat_set_point,
						setbackTemperature: setback_temperature || 65,
						setbackHoursPerDay: setback_hours_per_day || 0,
						numberOfOccupants: 2, // Default value until we add to form
						estimatedWaterHeatingEfficiency: 80, // Default value until we add to form
						standByLosses: 5, // Default value until we add to form
						livingArea: living_area,
					},
				})

				/* TODO: store uploadedTextFile CSV/XML raw into AnalysisDataFile table */

				/* TODO: store rules-engine output in database too */
			}
			

		// } catch (error) {
		// 	const errorWithExceptionMessage = error as ErrorWithExceptionMessage
		// 	if (errorWithExceptionMessage && errorWithExceptionMessage.exceptionMessage) {
		// 		return { exceptionMessage: errorWithExceptionMessage.exceptionMessage }
		// 	}
		// 	throw error
		// }

		/** Main form entrypoint
		 */

		// Call to the rules-engine with raw text file
		const gasBillDataFromTextFilePyProxy: PyProxy = executeGetAnalyticsFromFormJs(
			parsedAndValidatedFormSchema,
			convertedDatesTIWD,
			uploadedTextFile,
			state_id,
			county_id,
		)
		const gasBillDataFromTextFile = gasBillDataFromTextFilePyProxy.toJs()
		gasBillDataFromTextFilePyProxy.destroy()

		// Call to the rules-engine with adjusted data (see checkbox implementation in recalculateFromBillingRecordsChange)
		// const calculatedData: any = executeRoundtripAnalyticsFromFormJs(parsedAndValidatedFormSchema, convertedDatesTIWD, gasBillDataFromTextFile, state_id, county_id).toJs()

		const str_version = JSON.stringify(gasBillDataFromTextFile, replacer)

		return {
			data: str_version,
			parsedAndValidatedFormSchema,
			convertedDatesTIWD,
			state_id,
			county_id,
			// Return case information for linking to case details
			caseInfo: {
				caseId: caseRecord?.id,
				analysisId: analysis?.id,
				heatingInputId: heatingInput?.id
			}
>>>>>>> 7d5a7ba7
		}
	} 
	catch (error: unknown) {
		console.error("Calculate failed")
		if (error instanceof Error) {
			console.error(error.message)
			const errorLines = error.message.split("\n").filter(Boolean)
			const lastLine =  errorLines[errorLines.length-1] || error.message
			return data(
				// see comment for first submission.reply for additional options
				submission.reply({
					formErrors: [lastLine],
				}),
				{ status: 500 }
			);
		} else {
		return data(
				// see comment for first submission.reply for additional options
				submission.reply({
				formErrors: ['Unknown Error'],
			}),
			{ status: 500 }
		);
	}
<<<<<<< HEAD

	/** Main form entrypoint
	 */

	// Call to the rules-engine with raw text file
	const gasBillDataFromTextFilePyProxy: PyProxy = executeGetAnalyticsFromFormJs(
		parsedAndValidatedFormSchema,
		convertedDatesTIWD,
		uploadedTextFile,
		state_id,
		county_id,
	)
	const gasBillDataFromTextFile = gasBillDataFromTextFilePyProxy.toJs()
	gasBillDataFromTextFilePyProxy.destroy()

	console.log(
		'***** Rules-engine Output from CSV upload:',
		gasBillDataFromTextFile,
	)

	// Call to the rules-engine with adjusted data (see checkbox implementation in recalculateFromBillingRecordsChange)
	// const calculatedData: any = executeRoundtripAnalyticsFromFormJs(parsedAndValidatedFormSchema, convertedDatesTIWD, gasBillDataFromTextFile, state_id, county_id).toJs()

	const str_version = JSON.stringify(gasBillDataFromTextFile, replacer)
	console.log('caseRecordCheck', caseRecord)
	return {
		data: str_version,
		parsedAndValidatedFormSchema,
		convertedDatesTIWD,
		state_id,
		county_id,
		// Return case information for linking to case details
		caseInfo: {
			caseId: caseRecord?.id,
			analysisId: analysis?.id,
			heatingInputId: heatingInput?.id,
		},
=======
>>>>>>> 7d5a7ba7
	}
	// return redirect(`/single`)
} //END OF action


export default function SubmitAnalysis({
	loaderData,
	actionData,
}: Route.ComponentProps) {
	const [usageData, setUsageData] = useState<UsageDataSchema | undefined>()
	const [scrollAfterSubmit, setScrollAfterSubmit] = useState(false)
	const [savedCase, setSavedCase] = useState<CaseInfo | undefined>()
<<<<<<< HEAD
	const { lazyLoadRulesEngine, recalculateFromBillingRecordsChange } =
		useRulesEngine()

	React.useEffect(() => {
		// Set case info if available
		// Type assertion to handle the extended actionData type
		const typedActionData = actionData as typeof actionData & {
			caseInfo?: CaseInfo
		}
		if (typedActionData?.caseInfo) {
			setSavedCase(typedActionData.caseInfo)
		}
	}, [actionData])

	const lastResult: (typeof actionData & { caseInfo?: CaseInfo }) | undefined =
		actionData
	let showUsageData = lastResult !== undefined

	let parsedLastResult: Map<any, any> | undefined
	console.log('debug', lastResult)
=======
	const { lazyLoadRulesEngine, recalculateFromBillingRecordsChange } = useRulesEngine()

	// ✅ Extract structured values from actionData
	const lastResult = actionData // The actual submission result
	const caseInfo = (actionData as typeof actionData & { caseInfo?: CaseInfo })?.caseInfo

	React.useEffect(() => {
		if (caseInfo) {
			setSavedCase(caseInfo)
		}
	}, [caseInfo])

	let parsedLastResult: Map<any, any> | undefined
	const showUsageData = lastResult !== undefined

>>>>>>> 7d5a7ba7
	if (showUsageData && hasDataProperty(lastResult)) {
		parsedLastResult = JSON.parse(lastResult.data, reviver) as Map<any, any>
		const newUsageData = buildCurrentUsageData(parsedLastResult)
		if (objectToString(usageData) !== objectToString(newUsageData)) {
			setUsageData(newUsageData)
		}
	}

	type SchemaZodFromFormType = z.infer<typeof Schema>
	type MinimalFormData = { fuel_type: 'GAS' }

<<<<<<< HEAD
	type MinimalFormData = {
		fuel_type: 'GAS'
	}
	const defaultValue: SchemaZodFromFormType | MinimalFormData | undefined =
		loaderData.isDevMode
			? {
					living_area: 2155,
					street_address: '15 Dale Ave',
					town: 'Gloucester',
					// Only the initial state value in the useState of HomeInformation.tsx matters.
					state: 'MA',
					name: 'CIC',
					// Only the initial fuel_type value in the useState of CurrentHeatingSystem.tsx matters.
					fuel_type: 'GAS',
					heating_system_efficiency: 0.97,
					thermostat_set_point: 68,
					setback_temperature: 65,
					setback_hours_per_day: 8,
					// design_temperature_override: '',
				}
=======
	const defaultValue: SchemaZodFromFormType | MinimalFormData | undefined =
		loaderData.isDevMode
			? {
				living_area: 2155,
				street_address: '15 Dale Ave',
				town: 'Gloucester',
				state: 'MA',
				name: 'CIC',
				fuel_type: 'GAS',
				heating_system_efficiency: 0.97,
				thermostat_set_point: 68,
				setback_temperature: 65,
				setback_hours_per_day: 8,
			}
>>>>>>> 7d5a7ba7
			: { fuel_type: 'GAS' }

	// ✅ Pass `result` as `lastResult`
	const [form, fields] = useForm({
		lastResult: actionData as SubmissionResult<string[]>,
		onValidate({ formData }) {
			return parseWithZod(formData, { schema: Schema })
		},
<<<<<<< HEAD

=======
>>>>>>> 7d5a7ba7
		onSubmit() {
			lazyLoadRulesEngine()
		},
		defaultValue,
		shouldValidate: 'onBlur',
		shouldRevalidate: 'onInput',
	})


	return (
		<>
			<Form
				id={form.id}
				method="post"
				onSubmit={form.onSubmit}
				action="/single"
				encType="multipart/form-data"
				aria-invalid={form.errors ? true : undefined}
				aria-describedby={form.errors ? form.errorId : undefined}
			>
<<<<<<< HEAD
				{' '}
				{/* https://github.com/edmundhung/conform/discussions/547 instructions on how to properly set default values
			This will make it work when JavaScript is turned off as well 
			<Input {...getInputProps(props.fields.address, { type: "text" })} /> */}
				<div>Case {savedCase?.caseId}</div>
				<HomeInformation fields={fields} />
				<CurrentHeatingSystem fields={fields} />
				{/* if no usage data, show the file upload functionality */}
				<EnergyUseUpload
					setScrollAfterSubmit={setScrollAfterSubmit}
					fields={fields}
				/>
=======
				<HomeInformation fields={fields} />
				<CurrentHeatingSystem fields={fields} />
				<EnergyUseUpload setScrollAfterSubmit={setScrollAfterSubmit} fields={fields} />
>>>>>>> 7d5a7ba7
				<ErrorList id={form.errorId} errors={form.errors} />

				{showUsageData && usageData && recalculateFromBillingRecordsChange && (
					<>
						<AnalysisHeader
							usageData={usageData}
							scrollAfterSubmit={scrollAfterSubmit}
							setScrollAfterSubmit={setScrollAfterSubmit}
						/>
						<EnergyUseHistoryChart
							usageData={usageData}
							setUsageData={setUsageData}
							lastResult={lastResult}
							parsedLastResult={parsedLastResult}
							recalculateFn={recalculateFromBillingRecordsChange}
						/>

						{usageData &&
						usageData.heat_load_output &&
						usageData.heat_load_output.design_temperature &&
						usageData.heat_load_output.whole_home_heat_loss_rate &&
						hasParsedAndValidatedFormSchemaProperty(lastResult) ? (
							<HeatLoadAnalysis
								heatLoadSummaryOutput={usageData.heat_load_output}
								livingArea={lastResult.parsedAndValidatedFormSchema.living_area}
							/>
						) : (
							<div className="my-4 rounded-lg border-2 border-red-400 p-4">
								<h2 className="mb-4 text-xl font-bold text-red-600">
									Not rendering Heat Load
								</h2>
								<p>usageData is undefined or missing key values</p>
							</div>
						)}
					</>
				)}
			</Form>
			{/* Show case saved message */}
			{savedCase && savedCase.caseId && (
				<div className="mt-8 rounded-lg border-2 border-green-400 bg-green-50 p-4">
					<h2 className="mb-2 text-xl font-bold text-green-700">
						Case Saved Successfully!
					</h2>
					<p className="mb-4">Your case data has been saved to the database.</p>
					<p>
						<a
							href={`/cases/${savedCase.caseId}`}
							className="inline-block rounded bg-green-600 px-4 py-2 text-white hover:bg-green-700"
						>
							View Case Details
						</a>
					</p>
				</div>
			)}
		</>
	)
}
<|MERGE_RESOLUTION|>--- conflicted
+++ resolved
@@ -74,13 +74,6 @@
 	return { isDevMode }
 }
 
-<<<<<<< HEAD
-interface ErrorWithExceptionMessage extends Error {
-	exceptionMessage?: string
-}
-
-=======
->>>>>>> 7d5a7ba7
 /* consolidate into FEATUREFLAG_PRISMA_HEAT_BETA2 when extracted into sep. file, export it */
 export interface CaseInfo {
 	caseId?: number
@@ -158,7 +151,22 @@
 	})
 
 	try {
-<<<<<<< HEAD
+		// This assignment of the same name is a special thing. We don't remember the name right now.
+		// It's not necessary, but it is possible.
+		const pyodideResultsFromTextFilePyProxy: PyProxy =
+			executeParseGasBillPy(uploadedTextFile)
+		const pyodideResultsFromTextFile: NaturalGasUsageDataSchema =
+			executeParseGasBillPy(uploadedTextFile).toJs()
+		pyodideResultsFromTextFilePyProxy.destroy()
+
+		/** This function takes a CSV string and an address
+		 * and returns date and weather data,
+		 * and geolocation information
+		 */
+
+		let convertedDatesTIWD, state_id, county_id
+		// Define variables at function scope for access in the return statement
+		let caseRecord, analysis, heatingInput
 		const result = await getConvertedDatesTIWD(
 			pyodideResultsFromTextFile,
 			street_address,
@@ -170,8 +178,8 @@
 		county_id = result.county_id
 
 		/* TODO: refactor out into a separate file. 
-					for args, use submission.values, result
-			*/
+						for args, use submission.values, result
+				*/
 		// Save to database using Prisma
 		// First create or find HomeOwner
 		const homeOwner = await prisma.homeOwner.create({
@@ -235,109 +243,6 @@
 		/* TODO: store uploadedTextFile CSV/XML raw into AnalysisDataFile table */
 
 		/* TODO: store rules-engine output in database too */
-	} catch (error) {
-		const errorWithExceptionMessage = error as ErrorWithExceptionMessage
-		if (
-			errorWithExceptionMessage &&
-			errorWithExceptionMessage.exceptionMessage
-		) {
-			return { exceptionMessage: errorWithExceptionMessage.exceptionMessage }
-=======
-		// This assignment of the same name is a special thing. We don't remember the name right now.
-		// It's not necessary, but it is possible.
-		const pyodideResultsFromTextFilePyProxy: PyProxy =
-			executeParseGasBillPy(uploadedTextFile)
-		const pyodideResultsFromTextFile: NaturalGasUsageDataSchema =
-			executeParseGasBillPy(uploadedTextFile).toJs()
-		pyodideResultsFromTextFilePyProxy.destroy()
-
-		/** This function takes a CSV string and an address
-		 * and returns date and weather data,
-		 * and geolocation information
-		 */
-
-		let convertedDatesTIWD, state_id, county_id
-		// Define variables at function scope for access in the return statement
-		let caseRecord, analysis, heatingInput
-			const result = await getConvertedDatesTIWD(
-				pyodideResultsFromTextFile,
-				street_address,
-				town,
-				state
-			)
-			convertedDatesTIWD = result.convertedDatesTIWD
-			state_id = result.state_id
-			county_id = result.county_id
-
-			if (process.env.FEATUREFLAG_PRISMA_HEAT_BETA2 === "true") {
-				/* TODO: refactor out into a separate file. 
-						for args, use submission.values, result
-				*/
-				// Save to database using Prisma
-				// First create or find HomeOwner
-				const homeOwner = await prisma.homeOwner.create({
-					data: {
-						firstName1: name.split(' ')[0] || 'Unknown',
-						lastName1: name.split(' ').slice(1).join(' ') || 'Owner',
-						email1: '', // We'll need to add these to the form
-						firstName2: '',
-						lastName2: '',
-						email2: '',
-					},
-				})
-
-				// Create location using geocoded information
-				const location = await prisma.location.create({
-					data: {
-						address: result.addressComponents?.street || street_address,
-						city: result.addressComponents?.city || town,
-						state: result.addressComponents?.state || state,
-						zipcode: result.addressComponents?.zip || '',
-						country: 'USA',
-						livingAreaSquareFeet: Math.round(living_area),
-						latitude: result.coordinates?.y || 0,
-						longitude: result.coordinates?.x || 0,
-					},
-				})
-
-				// Create Case
-				caseRecord = await prisma.case.create({
-					data: {
-						homeOwnerId: homeOwner.id,
-						locationId: location.id,
-					},
-				})
-
-				// Create Analysis
-				analysis = await prisma.analysis.create({
-					data: {
-						caseId: caseRecord.id,
-						rules_engine_version: '0.0.1',
-					},
-				})
-
-				// Create HeatingInput
-				heatingInput = await prisma.heatingInput.create({
-					data: {
-						analysisId: analysis.id,
-						fuelType: fuel_type,
-						designTemperatureOverride: Boolean(design_temperature_override),
-						heatingSystemEfficiency: Math.round(heating_system_efficiency * 100),
-						thermostatSetPoint: thermostat_set_point,
-						setbackTemperature: setback_temperature || 65,
-						setbackHoursPerDay: setback_hours_per_day || 0,
-						numberOfOccupants: 2, // Default value until we add to form
-						estimatedWaterHeatingEfficiency: 80, // Default value until we add to form
-						standByLosses: 5, // Default value until we add to form
-						livingArea: living_area,
-					},
-				})
-
-				/* TODO: store uploadedTextFile CSV/XML raw into AnalysisDataFile table */
-
-				/* TODO: store rules-engine output in database too */
-			}
-			
 
 		// } catch (error) {
 		// 	const errorWithExceptionMessage = error as ErrorWithExceptionMessage
@@ -351,13 +256,14 @@
 		 */
 
 		// Call to the rules-engine with raw text file
-		const gasBillDataFromTextFilePyProxy: PyProxy = executeGetAnalyticsFromFormJs(
-			parsedAndValidatedFormSchema,
-			convertedDatesTIWD,
-			uploadedTextFile,
-			state_id,
-			county_id,
-		)
+		const gasBillDataFromTextFilePyProxy: PyProxy =
+			executeGetAnalyticsFromFormJs(
+				parsedAndValidatedFormSchema,
+				convertedDatesTIWD,
+				uploadedTextFile,
+				state_id,
+				county_id,
+			)
 		const gasBillDataFromTextFile = gasBillDataFromTextFilePyProxy.toJs()
 		gasBillDataFromTextFilePyProxy.destroy()
 
@@ -376,77 +282,34 @@
 			caseInfo: {
 				caseId: caseRecord?.id,
 				analysisId: analysis?.id,
-				heatingInputId: heatingInput?.id
-			}
->>>>>>> 7d5a7ba7
+				heatingInputId: heatingInput?.id,
+			},
 		}
-	} 
-	catch (error: unknown) {
-		console.error("Calculate failed")
+	} catch (error: unknown) {
+		console.error('Calculate failed')
 		if (error instanceof Error) {
 			console.error(error.message)
-			const errorLines = error.message.split("\n").filter(Boolean)
-			const lastLine =  errorLines[errorLines.length-1] || error.message
+			const errorLines = error.message.split('\n').filter(Boolean)
+			const lastLine = errorLines[errorLines.length - 1] || error.message
 			return data(
 				// see comment for first submission.reply for additional options
 				submission.reply({
 					formErrors: [lastLine],
 				}),
-				{ status: 500 }
-			);
+				{ status: 500 },
+			)
 		} else {
-		return data(
+			return data(
 				// see comment for first submission.reply for additional options
 				submission.reply({
-				formErrors: ['Unknown Error'],
-			}),
-			{ status: 500 }
-		);
-	}
-<<<<<<< HEAD
-
-	/** Main form entrypoint
-	 */
-
-	// Call to the rules-engine with raw text file
-	const gasBillDataFromTextFilePyProxy: PyProxy = executeGetAnalyticsFromFormJs(
-		parsedAndValidatedFormSchema,
-		convertedDatesTIWD,
-		uploadedTextFile,
-		state_id,
-		county_id,
-	)
-	const gasBillDataFromTextFile = gasBillDataFromTextFilePyProxy.toJs()
-	gasBillDataFromTextFilePyProxy.destroy()
-
-	console.log(
-		'***** Rules-engine Output from CSV upload:',
-		gasBillDataFromTextFile,
-	)
-
-	// Call to the rules-engine with adjusted data (see checkbox implementation in recalculateFromBillingRecordsChange)
-	// const calculatedData: any = executeRoundtripAnalyticsFromFormJs(parsedAndValidatedFormSchema, convertedDatesTIWD, gasBillDataFromTextFile, state_id, county_id).toJs()
-
-	const str_version = JSON.stringify(gasBillDataFromTextFile, replacer)
-	console.log('caseRecordCheck', caseRecord)
-	return {
-		data: str_version,
-		parsedAndValidatedFormSchema,
-		convertedDatesTIWD,
-		state_id,
-		county_id,
-		// Return case information for linking to case details
-		caseInfo: {
-			caseId: caseRecord?.id,
-			analysisId: analysis?.id,
-			heatingInputId: heatingInput?.id,
-		},
-=======
->>>>>>> 7d5a7ba7
+					formErrors: ['Unknown Error'],
+				}),
+				{ status: 500 },
+			)
+		}
 	}
 	// return redirect(`/single`)
 } //END OF action
-
 
 export default function SubmitAnalysis({
 	loaderData,
@@ -455,33 +318,13 @@
 	const [usageData, setUsageData] = useState<UsageDataSchema | undefined>()
 	const [scrollAfterSubmit, setScrollAfterSubmit] = useState(false)
 	const [savedCase, setSavedCase] = useState<CaseInfo | undefined>()
-<<<<<<< HEAD
 	const { lazyLoadRulesEngine, recalculateFromBillingRecordsChange } =
 		useRulesEngine()
 
-	React.useEffect(() => {
-		// Set case info if available
-		// Type assertion to handle the extended actionData type
-		const typedActionData = actionData as typeof actionData & {
-			caseInfo?: CaseInfo
-		}
-		if (typedActionData?.caseInfo) {
-			setSavedCase(typedActionData.caseInfo)
-		}
-	}, [actionData])
-
-	const lastResult: (typeof actionData & { caseInfo?: CaseInfo }) | undefined =
-		actionData
-	let showUsageData = lastResult !== undefined
-
-	let parsedLastResult: Map<any, any> | undefined
-	console.log('debug', lastResult)
-=======
-	const { lazyLoadRulesEngine, recalculateFromBillingRecordsChange } = useRulesEngine()
-
 	// ✅ Extract structured values from actionData
 	const lastResult = actionData // The actual submission result
-	const caseInfo = (actionData as typeof actionData & { caseInfo?: CaseInfo })?.caseInfo
+	const caseInfo = (actionData as typeof actionData & { caseInfo?: CaseInfo })
+		?.caseInfo
 
 	React.useEffect(() => {
 		if (caseInfo) {
@@ -492,7 +335,6 @@
 	let parsedLastResult: Map<any, any> | undefined
 	const showUsageData = lastResult !== undefined
 
->>>>>>> 7d5a7ba7
 	if (showUsageData && hasDataProperty(lastResult)) {
 		parsedLastResult = JSON.parse(lastResult.data, reviver) as Map<any, any>
 		const newUsageData = buildCurrentUsageData(parsedLastResult)
@@ -504,43 +346,20 @@
 	type SchemaZodFromFormType = z.infer<typeof Schema>
 	type MinimalFormData = { fuel_type: 'GAS' }
 
-<<<<<<< HEAD
-	type MinimalFormData = {
-		fuel_type: 'GAS'
-	}
 	const defaultValue: SchemaZodFromFormType | MinimalFormData | undefined =
 		loaderData.isDevMode
 			? {
 					living_area: 2155,
 					street_address: '15 Dale Ave',
 					town: 'Gloucester',
-					// Only the initial state value in the useState of HomeInformation.tsx matters.
 					state: 'MA',
 					name: 'CIC',
-					// Only the initial fuel_type value in the useState of CurrentHeatingSystem.tsx matters.
 					fuel_type: 'GAS',
 					heating_system_efficiency: 0.97,
 					thermostat_set_point: 68,
 					setback_temperature: 65,
 					setback_hours_per_day: 8,
-					// design_temperature_override: '',
 				}
-=======
-	const defaultValue: SchemaZodFromFormType | MinimalFormData | undefined =
-		loaderData.isDevMode
-			? {
-				living_area: 2155,
-				street_address: '15 Dale Ave',
-				town: 'Gloucester',
-				state: 'MA',
-				name: 'CIC',
-				fuel_type: 'GAS',
-				heating_system_efficiency: 0.97,
-				thermostat_set_point: 68,
-				setback_temperature: 65,
-				setback_hours_per_day: 8,
-			}
->>>>>>> 7d5a7ba7
 			: { fuel_type: 'GAS' }
 
 	// ✅ Pass `result` as `lastResult`
@@ -549,10 +368,6 @@
 		onValidate({ formData }) {
 			return parseWithZod(formData, { schema: Schema })
 		},
-<<<<<<< HEAD
-
-=======
->>>>>>> 7d5a7ba7
 		onSubmit() {
 			lazyLoadRulesEngine()
 		},
@@ -560,7 +375,6 @@
 		shouldValidate: 'onBlur',
 		shouldRevalidate: 'onInput',
 	})
-
 
 	return (
 		<>
@@ -573,24 +387,13 @@
 				aria-invalid={form.errors ? true : undefined}
 				aria-describedby={form.errors ? form.errorId : undefined}
 			>
-<<<<<<< HEAD
-				{' '}
-				{/* https://github.com/edmundhung/conform/discussions/547 instructions on how to properly set default values
-			This will make it work when JavaScript is turned off as well 
-			<Input {...getInputProps(props.fields.address, { type: "text" })} /> */}
 				<div>Case {savedCase?.caseId}</div>
 				<HomeInformation fields={fields} />
 				<CurrentHeatingSystem fields={fields} />
-				{/* if no usage data, show the file upload functionality */}
 				<EnergyUseUpload
 					setScrollAfterSubmit={setScrollAfterSubmit}
 					fields={fields}
 				/>
-=======
-				<HomeInformation fields={fields} />
-				<CurrentHeatingSystem fields={fields} />
-				<EnergyUseUpload setScrollAfterSubmit={setScrollAfterSubmit} fields={fields} />
->>>>>>> 7d5a7ba7
 				<ErrorList id={form.errorId} errors={form.errors} />
 
 				{showUsageData && usageData && recalculateFromBillingRecordsChange && (
@@ -647,4 +450,4 @@
 			)}
 		</>
 	)
-}
+}