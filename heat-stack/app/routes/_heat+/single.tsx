/** THE BELOW PROBABLY NEEDS TO MOVE TO A ROUTE RATHER THAN A COMPONENT, including action function, */
// import { redirect } from '@remix-run/react'
import { useForm } from '@conform-to/react'
import { parseWithZod } from '@conform-to/zod'
import { invariantResponse } from '@epic-web/invariant'
import { json, type ActionFunctionArgs } from '@remix-run/node'
import { Form, redirect, useActionData, useLocation } from '@remix-run/react'
import { parseMultipartFormData } from '@remix-run/server-runtime/dist/formData.js'
import { createMemoryUploadHandler } from '@remix-run/server-runtime/dist/upload/memoryUploadHandler.js'
import * as pyodideModule from 'pyodide'
import { type z } from 'zod'
import { Button } from '#/app/components/ui/button.tsx'
import { ErrorList } from '#app/components/ui/heat/CaseSummaryComponents/ErrorList.tsx'
import GeocodeUtil from '#app/utils/GeocodeUtil'
import WeatherUtil from '#app/utils/WeatherUtil'
<<<<<<< HEAD
import PyodideUtil from '#app/utils/pyodide.util.js'
=======


>>>>>>> 83f86e53

// TODO NEXT WEEK
// - [x] Server side error checking/handling
// - [x] ~Save to cookie and redirect to next form~ Put everything on the same page
// - [x] - Get zod and Typescript to play nice
// - [x] (We're here) Build form #2
// - [ ] Build upload form
//   - https://www.epicweb.dev/workshops/professional-web-forms/file-upload/intro-to-file-upload
//   - https://github.com/epicweb-dev/web-forms/tree/main/exercises/04.file-upload
//   - https://github.com/epicweb-dev/web-forms/blob/2c10993e4acffe3dd9ad7b9cb0cdf89ce8d46ecf/exercises/04.file-upload/01.solution.multi-part/app/routes/users%2B/%24username_%2B/notes.%24noteId_.edit.tsx#L58
//   - createMemoryUploadHandler
//   - parseMultipartFormData
//   - avoid dealing with the server for now
//   - pass the data to the rules engine/pyodide either in the component or the action (probably the action for validation, etc.)
// - [x] import pyodide into single.tsx and run it with genny
//     - [x] Add to README: don't forget `npm run buildpy` to build rules engine into `public/pyodide-env` if you start a new codingspace or on local.
// - [x] figure out how to set field defaults with Conform to speed up trials (defaultValue prop on input doesn't work) https://conform.guide/api/react/useForm
// - [x] (To reproduce: Fill out and submit form and go back and submit form again) How do we stop the geocoder helper from concatenating everyone's past submitted addresses onto querystring in single.tsx action?
// example: [MSW] Warning: intercepted a request without a matching request handler: GET https://geocoding.geo.census.gov/geocoder/locations/onelineaddress?address=1+Broadway%2C+Cambridge%2C+MA+02142&format=json&benchmark=2020&address=1+Broadway%2C+Cambridge%2C+MA+02142&format=json&benchmark=2020
// - [x] Zod error at these three lines in Genny because the .optional() zod setting (see ./types/index.tsx) is getting lost somehow, refactor as much of genny away as possible: thermostat_set_point: oldSummaryInput.thermostat_set_point, setback_temperature: oldSummaryInput.setback_temperature, setback_hours_per_day: oldSummaryInput.setback_hours_per_day,
// - [skipped] Display Conform's form-wide errors, currently thrown away (if we think of a use case - 2 fields conflicting...)
// - [x] #162: Pass CSV and form data to rules engine
// - [x] #162: Read the 'overall_start_date' => '2020-10-02',  'overall_end_date' => '2022-11-03' from NaturalGasUsageData and pass to weather fetcher (move up)
// - [x] #162: Get Pydantic to accept our 3rd param userAdjustedData aka pyodideResultsFromTextFile in the 2nd python block
// - [x] #162?: Rebase once #228 is merged and incorporate helpers.get_design_temp in python rather than 12, reconsider SchemaWithDesignTemperature,  add parameters from geocoder for new variables.
// - [ ] Validate pyodide data
// - [ ] Only use csv data after any time the user uploads csv. When the user adjusts the table, use the table data instead.
// - [ ] Disable the submit button when inputs or csv file are invalid
// - [x] Use start_date and end_date from rules-engine output of CSV parsing rather than 2 year window.
// - [ ] (use data passing function API from PR#172 from rules engine) to Build table component form
// - [x] Proposition: always set form default values when run in development
// - [ ] Pass modified table back to rules engine for full cycle revalidation
// - [ ] Feature v2: How about a dropdown? census geocoder address form picker component to choose which address from several, if ambigous or bad.
// - [ ] Treat design_temperature distinctly from design_temperature_override, and design_temperature_override should be kept in state like name or address
// - [ ] Will weather service take timestamp instead of timezone date data?

// Ours
import { Home, Location, Case, type NaturalGasUsageData, /* validateNaturalGasUsageData, HeatLoadAnalysisZod */ } from '../../../types/index.ts'
import { CurrentHeatingSystem } from '../../components/ui/heat/CaseSummaryComponents/CurrentHeatingSystem.tsx'
import { EnergyUseHistory } from '../../components/ui/heat/CaseSummaryComponents/EnergyUseHistory.tsx'
import { HomeInformation } from '../../components/ui/heat/CaseSummaryComponents/HomeInformation.tsx'
import HeatLoadAnalysis from './heatloadanalysis.tsx'

/** Modeled off the conform example at
 *     https://github.com/epicweb-dev/web-forms/blob/b69e441f5577b91e7df116eba415d4714daacb9d/exercises/03.schema-validation/03.solution.conform-form/app/routes/users%2B/%24username_%2B/notes.%24noteId_.edit.tsx#L48 */

const HomeFormSchema = Home.pick({ living_area: true })
    .and(Location.pick({ address: true }))
    .and(Case.pick({ name: true }))

const CurrentHeatingSystemSchema = Home.pick({
    fuel_type: true,
    heating_system_efficiency: true,
    design_temperature_override: true,
    thermostat_set_point: true,
    setback_temperature: true,
    setback_hours_per_day: true,
})

const Schema = HomeFormSchema.and(CurrentHeatingSystemSchema) /* .and(HeatLoadAnalysisZod.pick({design_temperature: true})) */

export async function action({ request, params }: ActionFunctionArgs) {
    // Checks if url has a homeId parameter, throws 400 if not there
    // invariantResponse(params.homeId, 'homeId param is required')

    console.log('action started')

    const uploadHandler = createMemoryUploadHandler({
        maxPartSize: 1024 * 1024 * 5, // 5 MB
    })
    const formData = await parseMultipartFormData(request, uploadHandler)

    const file = formData.get('energy_use_upload') as File // fix as File?

    async function handleFile(file: File) {
        try {
            const fileContent = await file.text()
            return fileContent
        } catch (error) {
            console.error('Error reading file:', error)
            return ''
        }
    }

    // TODO: think about the edge cases and handle the bad user input here:
    const uploadedTextFile: string = file !== null ? await handleFile(file) : ''
    
    const submission = parseWithZod(formData, {
        schema: Schema,
    })

    if (submission.status !== 'success') {
        if (process.env.NODE_ENV === 'development') {
            // this can have personal identifying information, so only active in development.
            console.error('submission failed', submission)
        }
        return submission.reply()
    }

    const {
        name,
        address,
        living_area,
        fuel_type,
        heating_system_efficiency,
        thermostat_set_point,
        setback_temperature,
        setback_hours_per_day,
        design_temperature_override,
    } = submission.value

    // await updateNote({ id: params.noteId, title, content })
    //code snippet from - https://github.com/epicweb-dev/web-forms/blob/2c10993e4acffe3dd9ad7b9cb0cdf89ce8d46ecf/exercises/04.file-upload/01.solution.multi-part/app/routes/users%2B/%24username_%2B/notes.%24noteId_.edit.tsx#L180

    // const formData = await parseMultipartFormData(
    // 	request,
    // 	createMemoryUploadHandler({ maxPartSize: MAX_UPLOAD_SIZE }),
    // )

    console.log('loading geocodeUtil/weatherUtil')

<<<<<<< HEAD
    const pyodideUtil: PyodideUtil = PyodideUtil.getInstance();
    const geocodeUtil = new GeocodeUtil()
    const weatherUtil = new WeatherUtil()
    const pyodide = await pyodideUtil.getPyodideModule();
    const pyHelpers = await pyodideUtil.getHelpersModule();
=======
    const geocodeUtil = new GeocodeUtil()
    const weatherUtil = new WeatherUtil()
    ////////////////////////
    const getPyodide = async () => {
        return await pyodideModule.loadPyodide({
            // This path is actually `public/pyodide-env`, but the browser knows where `public` is. Note that remix server needs `public/`
            // TODO: figure out how to determine if we're in browser or remix server and use ternary.
            indexURL: 'public/pyodide-env/',
        })
    }
    const runPythonScript = async () => {
        const pyodide: any = await getPyodide()
        return pyodide
    }
    // consider running https://github.com/codeforboston/home-energy-analysis-tool/blob/main/rules-engine/tests/test_rules_engine/test_engine.py
    const pyodide: any = await runPythonScript()
    //////////////////////

    let {coordinates, state_id, county_id}  = await geocodeUtil.getLL(address)
    let {x, y} = coordinates ?? {x: 0, y: 0};
>>>>>>> 83f86e53

    let { coordinates, state_id, county_id }  = await geocodeUtil.getLL(address)
    let { x, y } = coordinates;
    console.log('geocoded', x, y)

    // CSV entrypoint parse_gas_bill(data: str, company: NaturalGasCompany)
    // Main form entrypoint

    type SchemaZodFromFormType = z.infer<typeof Schema>

    const parsedAndValidatedFormSchema: SchemaZodFromFormType = Schema.parse({
        living_area: living_area,
        address,
        name: `${ name }'s home`,
        fuel_type,
        heating_system_efficiency,
        thermostat_set_point,
        setback_temperature,
        setback_hours_per_day,
        design_temperature_override,
        // design_temperature: 12 /* TODO:  see #162 and esp. #123*/
    })

    // console.log('parsedAndValidatedFormSchema', parsedAndValidatedFormSchema)

    /* NOTES for pydantic, typing-extensions, annotated_types: 
        pyodide should match pyodide-core somewhat. 
        typing-extensions needs specific version per https://github.com/pyodide/pyodide/issues/4234#issuecomment-1771735148
        try getting it from 
           - https://pypi.org/project/pydantic/#files
           - https://pypi.org/project/typing-extensions/
           - https://pypi.org/project/annotated-types/#files
    */

    // console.log("uploadedTextFile", uploadedTextFile)

    /**
     * Need to parse the gas bill first to determine the start and end dates of the bill
     * so that we can request the weather for those dates.
     */
    const executeParseGasBillPy = await pyodide.runPythonAsync(`
        from rules_engine import parser
        from rules_engine.pydantic_models import (
            FuelType,
            SummaryInput,
            TemperatureInput
        )
        from rules_engine import engine
    
        def executeParse(csvDataJs):
            naturalGasInputRecords = parser.parse_gas_bill(csvDataJs, parser.NaturalGasCompany.NATIONAL_GRID)
            return naturalGasInputRecords.model_dump(mode="json")
        executeParse
    `)

    /** Example:
     * records: [
     *   Map(4) {
     *     'period_start_date' => '2022-10-04',
     *     'period_end_date' => '2022-11-03',
     *     'usage_therms' => 19,
     *     'inclusion_override' => undefined
     *   }
     * ],
     * 'overall_start_date' => '2020-10-02',
     * 'overall_end_date' => '2022-11-03'
     */
    // This assignment of the same name is a special thing. We don't remember the name right now.
    // It's not necessary, but it is possible.
    type NaturalGasUsageData = z.infer<typeof NaturalGasUsageData>;
    const pyodideResultsFromTextFile: NaturalGasUsageData = executeParseGasBillPy(uploadedTextFile).toJs()

    // console.log('result', pyodideResultsFromTextFile )//, validateNaturalGasUsageData(pyodideResultsFromTextFile))
    const startDateString = pyodideResultsFromTextFile.get('overall_start_date');
    const endDateString = pyodideResultsFromTextFile.get('overall_end_date');
    
    if (typeof startDateString !== 'string' || typeof endDateString !== 'string') {
        throw new Error('Start date or end date is missing or invalid');
    }
    
    // Get today's date
    const today = new Date();
    // Calculate the date 2 years ago from today
    const twoYearsAgo = new Date(today);
    twoYearsAgo.setFullYear(today.getFullYear() - 2);
    
    let start_date = new Date(startDateString);
    let end_date = new Date(endDateString);
    
    // Use default dates if parsing fails
    if (isNaN(start_date.getTime())) {
        console.warn('Invalid start date, using date from 2 years ago');
        start_date = twoYearsAgo;
    }
    if (isNaN(end_date.getTime())) {
        console.warn('Invalid end date, using today\'s date');
        end_date = today;
    }
    
    // Function to ensure we always return a valid date string
    const formatDateString = (date: Date): string => {
        return date.toISOString().split('T')[0] || date.toISOString().slice(0, 10);
    };
    
    const weatherData = await weatherUtil.getThatWeathaData(
        x,
        y,
        formatDateString(start_date),
        formatDateString(end_date)
    );

    const datesFromTIWD = weatherData.dates.map(datestring => new Date(datestring).toISOString().split('T')[0])
    const convertedDatesTIWD = {dates: datesFromTIWD, temperatures: weatherData.temperatures}

    /** Main form entrypoint
     */
    const executeGetAnalyticsFromFormJs = await pyodide.runPythonAsync(`
        from rules_engine import parser
        from rules_engine.pydantic_models import (
            FuelType,
            SummaryInput,
            TemperatureInput
        )
        from rules_engine import engine, helpers

        def executeGetAnalyticsFromForm(summaryInputJs, temperatureInputJs, csvDataJs, state_id, county_id):
            """
            second step: this will be the first time to draw the table
            # two new geocode parameters may be needed for design temp:
            # watch out for helpers.get_design_temp( addressMatches[0].geographies.counties[0]['STATE'] , addressMatches[0].geographies.counties[0]['COUNTY'] county_id) 
            # in addition to latitude and longitude from GeocodeUtil.ts object .
            # pack the get_design_temp output into summary_input
            """
            
            summaryInputFromJs = summaryInputJs.as_object_map().values()._mapping
            temperatureInputFromJs =temperatureInputJs.as_object_map().values()._mapping

            # We will just pass in this data
            naturalGasInputRecords = parser.parse_gas_bill(csvDataJs, parser.NaturalGasCompany.NATIONAL_GRID)

            design_temp_looked_up = helpers.get_design_temp(state_id, county_id)
            summaryInput = SummaryInput( **summaryInputFromJs, design_temperature=design_temp_looked_up)

            temperatureInput = TemperatureInput(**temperatureInputFromJs)

            outputs = engine.get_outputs_natural_gas(summaryInput, temperatureInput, naturalGasInputRecords)

            return outputs.model_dump(mode="json")
        executeGetAnalyticsFromForm
    `)
    // type Analytics = z.infer<typeof Analytics>;
    const foo: any = executeGetAnalyticsFromFormJs(parsedAndValidatedFormSchema, convertedDatesTIWD, uploadedTextFile, state_id, county_id).toJs()

    //console.log("foo billing records [0]", foo.get('billing_records')[0] )

    /**
     * second time and after, when table is modified, this becomes entrypoint
     */
    const executeRoundtripAnalyticsFromFormJs = await pyodide.runPythonAsync(`
        from rules_engine import parser
        from rules_engine.pydantic_models import (
            FuelType,
            SummaryInput,
            TemperatureInput,
            NormalizedBillingPeriodRecordBase
        )
        from rules_engine import engine, helpers

        # def get_outputs_normalized(
        #	summary_input: SummaryInput,
        #	dhw_input: Optional[DhwInput],
        #	temperature_input: TemperatureInput,
        #	billing_periods: list[NormalizedBillingPeriodRecordBase],
        # )

        def executeRoundtripAnalyticsFromForm(summaryInputJs, temperatureInputJs, userAdjustedData, state_id, county_id):
            """
            "billing_records" is the "roundtripping" parameter to be passed as userAdjustedData.
            """
            
            summaryInputFromJs = summaryInputJs.as_object_map().values()._mapping
            temperatureInputFromJs =temperatureInputJs.as_object_map().values()._mapping

            design_temp_looked_up = helpers.get_design_temp(state_id, county_id)
            # expect 1 for middlesex county:  print("design temp check ",design_temp_looked_up, state_id, county_id)
            summaryInput = SummaryInput( **summaryInputFromJs, design_temperature=design_temp_looked_up)

            temperatureInput = TemperatureInput(**temperatureInputFromJs)

            # third step, re-run of the table data
            userAdjustedDataFromJsToPython = [NormalizedBillingPeriodRecordBase(**record) for record in userAdjustedData['billing_records'] ]
            # print("py", userAdjustedDataFromJsToPython[0])

            outputs2 = engine.get_outputs_normalized(summaryInput, None, temperatureInput, userAdjustedDataFromJsToPython)

            # print("py2", outputs2.billing_records[0])
            return outputs2.model_dump(mode="json")
        executeRoundtripAnalyticsFromForm
    `)

    /**
     * Ask Alan, issue with list comprehension:
Traceback (most recent call last): File "<exec>", line 32,
 in executeRoundtripAnalyticsFromForm TypeError: 
 list indices must be integers or slices, not str 
     */
    /*
    For
      'billing_records' => [
    Map(9) {
      'period_start_date' => '2020-10-02',
      'period_end_date' => '2020-11-04',
      'usage' => 29,
      'analysis_type_override' => undefined,
      'inclusion_override' => false,
      'analysis_type' => 0,
      'default_inclusion_by_calculation' => false,
      'eliminated_as_outlier' => false,
      'whole_home_heat_loss_rate' => undefined
    }, */

    const gasBillDataWithUserAdjustments = foo; /* billing_records is untested here */

    const billingRecords = foo.get('billing_records')
    billingRecords.forEach((record: any) => {
        record.set('inclusion_override', true);
    });
    // foo.set('billing_records', null)
    // foo.set('billing_records', billingRecords)
    //console.log("(after customization) gasBillDataWithUserAdjustments billing records[0]", gasBillDataWithUserAdjustments.get('billing_records')[0])
    /* why is inclusion_override still false after roundtrip */

    const foo2: any = executeRoundtripAnalyticsFromFormJs(parsedAndValidatedFormSchema, convertedDatesTIWD, gasBillDataWithUserAdjustments, state_id, county_id).toJs()

    // console.log("foo2 billing records[0]", foo2.get('billing_records')[0]);
    // console.log("foo2", foo2);
    // console.log("(after round trip) gasBillDataWithUserAdjustments billing records[0]", gasBillDataWithUserAdjustments.get('billing_records')[0])

    // const otherResult = executePy(summaryInput, convertedDatesTIWD, exampleNationalGridCSV);

    const str_version = JSON.stringify(foo2, replacer);
    // const json_version = JSON.parse(str_version);
    // console.log("str_version", str_version);

    // Consider adding to form data
    return json({data: str_version});
    // return redirect(`/single`)
}

// https://stackoverflow.com/a/56150320
function replacer(key: any, value: any) {
    if(value instanceof Map) {
        return {
            dataType: 'Map',
            value: Array.from(value.entries()), // or with spread: value: [...value]
        };
    } else {
        return value;
    }
}
    
function reviver(key: any, value: any) {
    if(typeof value === 'object' && value !== null) {
        if (value.dataType === 'Map') {
        return new Map(value.value);
        }
    }
    return value;
}

export default function Inputs() {
    // const location = useLocation();
    // console.log(`location:`, location);  // `.state` is `null`
    const lastResult = useActionData<typeof action>()

     /* @ts-ignore */
    console.log("lastResult (all Rules Engine data)", lastResult !== undefined ? JSON.parse(lastResult.data, reviver): undefined)

    /**
     * Where temp1 is a temporary variable with the main Map of Maps (or undefined if page not yet submitted).
     *
     * temp1.get('summary_output'): Map(9) { estimated_balance_point → 61.5, other_fuel_usage → 0.2857142857142857, average_indoor_temperature → 67, difference_between_ti_and_tbp → 5.5, design_temperature → 1, whole_home_heat_loss_rate → 48001.81184312083, standard_deviation_of_heat_loss_rate → 0.08066745182677547, average_heat_load → 3048115.0520381727, maximum_heat_load → 3312125.0171753373 }
     */
    /* @ts-ignore */
    console.log("Summary Output", lastResult !== undefined ? JSON.parse(lastResult.data, reviver)?.get('summary_output'): undefined)
    
    /**
     * Where temp1 is a temporary variable with the main Map of Maps (or undefined if page not yet submitted).
     * temp1.get('billing_records')
     * Array(25) [ Map(9), Map(9), Map(9), Map(9), Map(9), Map(9), Map(9), Map(9), Map(9), Map(9), … ]
     * temp1.get('billing_records')[0]
     * Map(9) { period_start_date → "2020-10-02", period_end_date → "2020-11-04", usage → 29, analysis_type_override → null, inclusion_override → true, analysis_type → 0, default_inclusion_by_calculation → false, eliminated_as_outlier → false, whole_home_heat_loss_rate → null }
     * temp1.get('billing_records')[0].get('period_start_date')
    * "2020-10-02" 
     */
    /* @ts-ignore */
    console.log("EnergyUseHistoryChart table data", lastResult !== undefined ? JSON.parse(lastResult.data, reviver)?.get('billing_records'): undefined)

    /**
     * Where temp1 is a temporary variable with the main Map of Maps (or undefined if page not yet submitted).
     *  temp1.get('balance_point_graph').get('records')
        Array(23) [ Map(5), Map(5), Map(5), Map(5), Map(5), Map(5), Map(5), Map(5), Map(5), Map(5), … ]
        temp1.get('balance_point_graph').get('records')[0]
        Map(5) { balance_point → 60, heat_loss_rate → 51056.8007761249, change_in_heat_loss_rate → 0, percent_change_in_heat_loss_rate → 0, standard_deviation → 0.17628334816871494 }
        temp1.get('balance_point_graph').get('records')[0].get('heat_loss_rate') 
     *//* @ts-ignore */
    console.log("HeatLoad chart", lastResult !== undefined ? JSON.parse(lastResult.data, reviver)?.get('balance_point_graph')?.get('records'): undefined)

    type SchemaZodFromFormType = z.infer<typeof Schema>
    const [form, fields] = useForm({
        /* removed lastResult , consider re-adding https://conform.guide/api/react/useForm#options */
        onValidate({ formData }) {
            return parseWithZod(formData, { schema: Schema })
        },
        defaultValue: {
            living_area: 3000,
            address: '1 Broadway, Cambridge, MA 02142',
            name: 'CIC',
            fuel_type: 'GAS',
            heating_system_efficiency: 85,
            thermostat_set_point: 68,
            setback_temperature: 65,
            setback_hours_per_day: 8,
            // design_temperature_override: '',
        } as SchemaZodFromFormType,
        shouldValidate: 'onBlur',
    })

    return (
        <>
        <pre>{JSON.stringify(lastResult, null, 2)}</pre>
            <Form
                id={form.id}
                method="post"
                onSubmit={form.onSubmit}
                action="/single"
                encType="multipart/form-data"
            >
                {' '}
                {/* https://github.com/edmundhung/conform/discussions/547 instructions on how to properly set default values
            This will make it work when JavaScript is turned off as well 
            <Input {...getInputProps(props.fields.address, { type: "text" })} /> */}
                <HomeInformation fields={fields} />
                <CurrentHeatingSystem fields={fields} />
                <EnergyUseHistory />
                <ErrorList id={form.errorId} errors={form.errors} />
                <Button type="submit">Submit</Button>
            </Form>
            <HeatLoadAnalysis />
        </>
    )
}<|MERGE_RESOLUTION|>--- conflicted
+++ resolved
@@ -13,12 +13,7 @@
 import { ErrorList } from '#app/components/ui/heat/CaseSummaryComponents/ErrorList.tsx'
 import GeocodeUtil from '#app/utils/GeocodeUtil'
 import WeatherUtil from '#app/utils/WeatherUtil'
-<<<<<<< HEAD
 import PyodideUtil from '#app/utils/pyodide.util.js'
-=======
-
-
->>>>>>> 83f86e53
 
 // TODO NEXT WEEK
 // - [x] Server side error checking/handling
@@ -140,34 +135,11 @@
 
     console.log('loading geocodeUtil/weatherUtil')
 
-<<<<<<< HEAD
     const pyodideUtil: PyodideUtil = PyodideUtil.getInstance();
     const geocodeUtil = new GeocodeUtil()
     const weatherUtil = new WeatherUtil()
     const pyodide = await pyodideUtil.getPyodideModule();
     const pyHelpers = await pyodideUtil.getHelpersModule();
-=======
-    const geocodeUtil = new GeocodeUtil()
-    const weatherUtil = new WeatherUtil()
-    ////////////////////////
-    const getPyodide = async () => {
-        return await pyodideModule.loadPyodide({
-            // This path is actually `public/pyodide-env`, but the browser knows where `public` is. Note that remix server needs `public/`
-            // TODO: figure out how to determine if we're in browser or remix server and use ternary.
-            indexURL: 'public/pyodide-env/',
-        })
-    }
-    const runPythonScript = async () => {
-        const pyodide: any = await getPyodide()
-        return pyodide
-    }
-    // consider running https://github.com/codeforboston/home-energy-analysis-tool/blob/main/rules-engine/tests/test_rules_engine/test_engine.py
-    const pyodide: any = await runPythonScript()
-    //////////////////////
-
-    let {coordinates, state_id, county_id}  = await geocodeUtil.getLL(address)
-    let {x, y} = coordinates ?? {x: 0, y: 0};
->>>>>>> 83f86e53
 
     let { coordinates, state_id, county_id }  = await geocodeUtil.getLL(address)
     let { x, y } = coordinates;
